#!/bin/bash

# Colors for terminal output
RED='\033[0;31m'
GREEN='\033[0;32m'
YELLOW='\033[1;33m'
NC='\033[0m' # No Color

# Log file path
LOG_FILE="/var/log/itflow_install.log"
# Clear previous installation log
rm -f "$LOG_FILE"  # Delete the previous log file

# Function to log messages
log() {
    echo "$(date): $1" >> "$LOG_FILE"
}

# Function to show progress messages
show_progress() {
    echo -e "${GREEN}$1${NC}"
}

# Check if the user is root
check_root() {
    if [[ $EUID -ne 0 ]]; then
        log "Error: This script must be run as root."
        echo -e "${RED}Error: This script must be run as root.${NC}"
        exit 1
    fi
}

# Check if the OS is supported
check_os() {
   if ! grep -E "22.04|24.04|12" "/etc/"*"release" &>/dev/null; then
        log "Error: This script only supports Ubuntu 24.04 or Debian 12."
        echo -e "${RED}Error: This script only supports Ubuntu 22.04 and 24.04 or Debian 12.${NC}"
        exit 1
    fi
}

# Function to install required packages
install_packages() {
    log "Installing packages"
    show_progress "1. Installing packages..."
    apt-get update >> "$LOG_FILE" 2>&1 && apt-get -y upgrade >> "$LOG_FILE" 2>&1
    apt-get install -y apache2 mariadb-server \
    php libapache2-mod-php php-intl php-mysqli php-gd \
    php-curl php-imap php-mailparse libapache2-mod-md \
    certbot python3-certbot-apache git sudo whois cron dnsutils expect >> "$LOG_FILE" 2>&1
}

# Function to check for required binaries
check_required_binaries() {
    log "Check packages"
    show_progress "2. Check packages..."

    local binaries=("dpkg-reconfigure" "a2ensite" "a2dissite" "a2enmod")

    for bin in "${binaries[@]}"; do
        if ! command -v $bin &> /dev/null; then
            if [ -x "/usr/sbin/$bin" ]; then
                export PATH="$PATH:/usr/sbin"
            else
                log "Error: $bin not found in PATH or /usr/sbin"
                echo -e "${RED}Error: $bin not found. Please make sure it is installed and in your PATH or in /usr/sbin.${NC}"
                exit 1
            fi
        fi
    done
}

# Set the correct timezone
set_timezone() {
    log "Configuring timezone"
    show_progress "3. Configuring timezone..."
    dpkg-reconfigure tzdata
}

# Get domain name from user
get_domain() {
    while [[ $domain != *[.]*[.]* ]]; do
        echo -ne "${YELLOW}4. Enter your Fully Qualified Domain Name (e.g., itflow.domain.com): ${NC}"
        read domain
    done
    log "Domain set to: $domain"
    echo -e "${GREEN}Domain set to: $domain${NC}"
}

# Generate random passwords
generate_passwords() {
    log "Generating passwords"
    show_progress "5. Generating passwords..."
    MARIADB_ROOT_PASSWORD=$(tr -dc 'A-Za-z0-9' < /dev/urandom | fold -w 20 | head -n 1)
    mariadbpwd=$(tr -dc 'A-Za-z0-9' < /dev/urandom | fold -w 20 | head -n 1)
    cronkey=$(tr -dc 'A-Za-z0-9' < /dev/urandom | fold -w 20 | head -n 1)
}

<<<<<<< HEAD
# Modify PHP configuration
=======
install_packages() {
    apt-get update && apt-get -y upgrade
    apt-get install -y apache2 mariadb-server \
    php libapache2-mod-php php-intl php-mysqli php-gd \
    php-curl php-imap php-mailparse php-mbstring libapache2-mod-md \
    certbot python3-certbot-apache git sudo whois cron dnsutils

    mariadb_secure_installation

    a2enmod md
    a2enmod ssl
}

>>>>>>> 0ef554ba
modify_php_ini() {
    log "Modifying php.ini"
    show_progress "6. Configuring PHP..."
    # Get the PHP version
    PHP_VERSION=$(php -v | head -n 1 | awk '{print $2}' | cut -d '.' -f 1,2)
    
    # Set the PHP_INI_PATH
    PHP_INI_PATH="/etc/php/${PHP_VERSION}/apache2/php.ini"

    sed -i 's/^;\?upload_max_filesize =.*/upload_max_filesize = 500M/' $PHP_INI_PATH
    sed -i 's/^;\?post_max_size =.*/post_max_size = 500M/' $PHP_INI_PATH
}

# Setup web root directory
setup_webroot() {
    log "Setting up webroot"
    show_progress "7. Setting up webroot..."
    mkdir -p /var/www/${domain}
    chown -R www-data:www-data /var/www/
}

# Configure Apache
setup_apache() {
    log "Configuring Apache"
    show_progress "8. Configuring Apache..."
    
    a2enmod md >> "$LOG_FILE" 2>&1
    a2enmod ssl >> "$LOG_FILE" 2>&1
    
    apache2_conf="<VirtualHost *:80>
    ServerAdmin webmaster@localhost
    ServerName ${domain}
    DocumentRoot /var/www/${domain}
    ErrorLog /\${APACHE_LOG_DIR}/error.log
    CustomLog /\${APACHE_LOG_DIR}/access.log combined
</VirtualHost>"

    echo "${apache2_conf}" > /etc/apache2/sites-available/${domain}.conf

    a2ensite ${domain}.conf >> "$LOG_FILE" 2>&1
    a2dissite 000-default.conf >> "$LOG_FILE" 2>&1
    systemctl restart apache2 >> "$LOG_FILE" 2>&1

    certbot --apache --non-interactive --agree-tos --register-unsafely-without-email --domains ${domain} >> "$LOG_FILE" 2>&1
}

# Clone ITFlow repository
clone_itflow() {
    log "Cloning ITFlow"
    show_progress "9. Cloning ITFlow..."
    git clone https://github.com/itflow-org/itflow.git /var/www/${domain} >> "$LOG_FILE" 2>&1
}

# Setup cron jobs
setup_cronjobs() {
    log "Setting up cron jobs"
    show_progress "10. Setting up cron jobs..."
    (crontab -l 2>/dev/null; echo "0 2 * * * sudo -u www-data php /var/www/${domain}/cron.php ${cronkey}") | crontab -
    (crontab -l 2>/dev/null; echo "* * * * * sudo -u www-data php /var/www/${domain}/cron_ticket_email_parser.php ${cronkey}") | crontab -
    (crontab -l 2>/dev/null; echo "* * * * * sudo -u www-data php /var/www/${domain}/cron_mail_queue.php ${cronkey}") | crontab -
}

# Generate cron key file
generate_cronkey_file() {
    log "Generating cron key file"
    show_progress "11. Generating cron key file..."
    mkdir -p /var/www/${domain}/uploads/tmp
    echo "<?php" > /var/www/${domain}/uploads/tmp/cronkey.php
    echo "\$itflow_install_script_generated_cronkey = \"${cronkey}\";" >> /var/www/${domain}/uploads/tmp/cronkey.php
    echo "?>" >> /var/www/${domain}/uploads/tmp/cronkey.php
    chown -R www-data:www-data /var/www/
}

# Setup MariaDB
setup_mariadb() {
    log "MariaDB installation"
    show_progress "12. MariaDB installation..."

    if ! dpkg -l | grep -q mariadb-server || ! systemctl is-active --quiet mariadb; then
        log "Error: MariaDB is not installed or not running."
        echo -e "${RED}Error: MariaDB is not installed or not running.${NC}"
        exit 1
    fi

    # Use expect to automate mysql_secure_installation
    expect <<EOF >> "$LOG_FILE" 2>&1
spawn mysql_secure_installation
send "\r"
send "n\r"
send "y\r"
send "$MARIADB_ROOT_PASSWORD\r"
send "$MARIADB_ROOT_PASSWORD\r"
send "y\r"
send "y\r"
send "y\r"
send "y\r"
expect eof
EOF

    # Check the previous execution
    if [ $? -ne 0 ]; then
        log "Error: mysql_secure_installation failed."
        echo -e "${RED}Error: mysql_secure_installation failed.${NC}"
        exit 1
    fi

    # Create the database and itflow user
    mysql -u root -p"$MARIADB_ROOT_PASSWORD" -e "
    CREATE DATABASE IF NOT EXISTS itflow CHARACTER SET utf8;
    CREATE USER IF NOT EXISTS 'itflow'@'localhost' IDENTIFIED BY '${mariadbpwd}';
    GRANT ALL PRIVILEGES ON itflow.* TO 'itflow'@'localhost';
    FLUSH PRIVILEGES;" >> "$LOG_FILE" 2>&1

    # Check the previous execution
    if [ $? -ne 0 ]; then
        log "Error: Failed to configure MariaDB."
        echo -e "${RED}Error: Failed to configure MariaDB.${NC}"
        exit 1
    fi

    log "MariaDB secured and configured."
    echo -e "${GREEN}MariaDB secured and configured.${NC}"
}

# Welcome Message
clear
echo -e "${GREEN}#############################################${NC}"
echo -e "${GREEN}# Welcome to the ITFlow Installation Script #${NC}"
echo -e "${GREEN}#############################################${NC}"
echo
echo -e "${YELLOW}Please follow the prompts to complete the installation.${NC}"
echo

# Execution begins here
check_root
check_os
install_packages
check_required_binaries
set_timezone
get_domain
generate_passwords
modify_php_ini
setup_webroot
setup_apache
clone_itflow
setup_cronjobs
generate_cronkey_file
setup_mariadb

# Final message with instructions
echo
echo -e "${GREEN}######################################################${NC}"
echo -e "${GREEN}# Installation Completed Successfully!               #${NC}"
echo -e "${GREEN}######################################################${NC}"
echo
echo -e "Visit: ${GREEN}https://${domain}${NC} to complete the ITFlow setup."
echo
echo "Database setup details:"
echo -e "Database User: ${GREEN}itflow${NC}"
echo -e "Database Name: ${GREEN}itflow${NC}"
echo -e "Database Password: ${GREEN}${mariadbpwd}${NC}"
echo
echo -e "Database ROOT Password: ${GREEN}${MARIADB_ROOT_PASSWORD}${NC}"
echo
echo -e "A detailed log file is available at: ${GREEN}$LOG_FILE${NC}"<|MERGE_RESOLUTION|>--- conflicted
+++ resolved
@@ -46,7 +46,7 @@
     apt-get update >> "$LOG_FILE" 2>&1 && apt-get -y upgrade >> "$LOG_FILE" 2>&1
     apt-get install -y apache2 mariadb-server \
     php libapache2-mod-php php-intl php-mysqli php-gd \
-    php-curl php-imap php-mailparse libapache2-mod-md \
+    php-curl php-imap php-mailparse php-mbstring libapache2-mod-md \
     certbot python3-certbot-apache git sudo whois cron dnsutils expect >> "$LOG_FILE" 2>&1
 }
 
@@ -96,23 +96,8 @@
     cronkey=$(tr -dc 'A-Za-z0-9' < /dev/urandom | fold -w 20 | head -n 1)
 }
 
-<<<<<<< HEAD
+
 # Modify PHP configuration
-=======
-install_packages() {
-    apt-get update && apt-get -y upgrade
-    apt-get install -y apache2 mariadb-server \
-    php libapache2-mod-php php-intl php-mysqli php-gd \
-    php-curl php-imap php-mailparse php-mbstring libapache2-mod-md \
-    certbot python3-certbot-apache git sudo whois cron dnsutils
-
-    mariadb_secure_installation
-
-    a2enmod md
-    a2enmod ssl
-}
-
->>>>>>> 0ef554ba
 modify_php_ini() {
     log "Modifying php.ini"
     show_progress "6. Configuring PHP..."
